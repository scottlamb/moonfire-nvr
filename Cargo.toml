--- conflicted
+++ resolved
@@ -28,11 +28,6 @@
 cstr = "0.1.7"
 cursive = "0.14.0"
 db = { package = "moonfire-db", path = "db" }
-<<<<<<< HEAD
-=======
-structopt = { version = "0.3.13", features = ["default", "wrap_help"] }
-
->>>>>>> de567395
 failure = "0.1.1"
 ffmpeg = { package = "moonfire-ffmpeg", git = "https://github.com/scottlamb/moonfire-ffmpeg" }
 futures = "0.3"
@@ -50,12 +45,7 @@
 mylog = { git = "https://github.com/scottlamb/mylog" }
 nix = "0.17.0"
 nom = "5.1.1"
-<<<<<<< HEAD
-parking_lot = { version = "0.9", features = [] }
-=======
-openssl = "0.10"
 parking_lot = { version = "0.10", features = [] }
->>>>>>> de567395
 protobuf = { git = "https://github.com/stepancheg/rust-protobuf" }
 reffers = "0.6.0"
 ring = "0.14.6"
